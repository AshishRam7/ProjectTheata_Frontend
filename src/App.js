// src/App.js
import React, { useState, useEffect, useCallback, useRef } from 'react';
import './css/styles.css'; // Import global styles

// Import Icons from react-icons
import {
    FaLink, FaUnlink, FaStroopwafel, FaCog, FaPaperPlane, FaMicrophone, FaMicrophoneSlash,
    FaVideo, FaVideoSlash, FaDesktop, FaStopCircle, FaSyncAlt, FaExclamationTriangle,
    FaSpinner, FaCheckCircle, FaTimesCircle, FaSun, FaMoon, FaGoogle, FaSignOutAlt,
    FaUserCircle // Keep FaUserCircle as a fallback
} from 'react-icons/fa';

// Import custom components and hooks
import AudioVisualizerComponent from './components/AudioVisualizerComponent';
import SettingsDialog from './components/SettingsDialog';
import { useSettings } from './hooks/useSettings';
import { useGeminiAgent } from './hooks/useGeminiAgent';
import { useAuth } from './hooks/useAuth';


function App() {
    // --- Hooks ---
    const { session, user, loading: authLoading, signInWithGoogle, signOut } = useAuth();
    const {
        settings, isSettingsOpen, saveSettings, openSettings, closeSettings,
        getGeminiConfig, getWebsocketUrl, thresholds, theme, toggleTheme
    } = useSettings(); // Needs user context, so declared after useAuth
    const {
        agent, isConnected, isInitializing, isMicActive, isMicSuspended,
        isCameraActive, isScreenShareActive, error: agentError, connectAgent,
        disconnectAgent, sendText, toggleMic, startCamera, stopCamera,
        startScreenShare, stopScreenShare,
        // Callback Refs from useGeminiAgent
        onTranscriptionRef,
        onTextSentRef,
        onInterruptedRef,
        onTurnCompleteRef,
        onScreenShareStoppedRef,
        onUserTranscriptionRef,
        onTranscriptForBackendRef, // <<< NEW: Get the ref for backend
        onMicStateChangedRef,
        onCameraStartedRef,
        onCameraStoppedRef,
        onScreenShareStartedRef,
    } = useGeminiAgent(settings, getGeminiConfig, getWebsocketUrl); // Depends on settings and config functions

    // --- State Management ---
    const [messages, setMessages] = useState([]);
    const [currentTranscript, setCurrentTranscript] = useState('');
    const [lastUserMessageType, setLastUserMessageType] = useState(null);
    const streamingMessageRef = useRef(null);
    const chatHistoryRef = useRef(null);
    const [cameraError, setCameraError] = useState(null);
    const [screenError, setScreenError] = useState(null);
    const [isProfileMenuOpen, setIsProfileMenuOpen] = useState(false);
    const profileMenuRef = useRef(null);
    const profileIconRef = useRef(null);

    // --- Derived State ---
    const displayMicActive = isMicActive && !isMicSuspended;
    const canInteract = session && isConnected && !isInitializing;
    const showAuthSpinner = authLoading && !session;
    const showConnectPrompt = session && !isConnected && !isInitializing && !authLoading && !agentError;
    const showConnectError = session && agentError && !isConnected && !isInitializing && !authLoading;
    const profileImageUrl = user?.user_metadata?.avatar_url; // Get profile image URL

    // --- Toggle Profile Menu ---
    const toggleProfileMenu = () => setIsProfileMenuOpen(prev => !prev);

    // --- Click Outside Listener for Profile Menu ---
    useEffect(() => {
        const handleClickOutside = (event) => {
            if ( isProfileMenuOpen &&
                 profileMenuRef.current && !profileMenuRef.current.contains(event.target) &&
                 profileIconRef.current && !profileIconRef.current.contains(event.target) ) {
                setIsProfileMenuOpen(false);
            }
        };
        if (isProfileMenuOpen) { document.addEventListener('mousedown', handleClickOutside); }
        return () => { document.removeEventListener('mousedown', handleClickOutside); };
    }, [isProfileMenuOpen]);

    // --- Chat Management Callbacks (Restored full definitions) ---
    const addMessage = useCallback((sender, text, isStreaming = false, type = 'text') => {
        setMessages(prev => {
            const newMessage = { id: Date.now() + Math.random(), sender, text, isStreaming, type };
            if (sender === 'model' && isStreaming) {
                streamingMessageRef.current = newMessage.id; // Track the streaming message ID
            }
            // Remove audio placeholder if model starts responding
            const filteredPrev = prev.filter(msg => !(msg.type === 'audio_input_placeholder' && sender === 'model'));
            return [...filteredPrev, newMessage];
        });
        // Initialize the transcript state if this is the start of a streaming message
        if (sender === 'model' && isStreaming) {
            setCurrentTranscript(text);
        }
        // Track the type of the last message sent by the user
        setLastUserMessageType(sender === 'user' ? type : null);
    }, []); // No dependencies needed as it only uses setters

    const addUserAudioPlaceholder = useCallback(() => {
        setMessages(prev => {
            const lastMsg = prev[prev.length - 1];
            // Avoid adding duplicate placeholders
            if (lastMsg?.type === 'audio_input_placeholder') { return prev; }
            // Add the placeholder
            return [...prev, { id: 'placeholder-' + Date.now(), sender: 'user', text: 'Listening...', type: 'audio_input_placeholder', isStreaming: false }];
        });
       setLastUserMessageType('audio'); // Mark last user input type as audio
    }, []); // No dependencies needed

    const updateStreamingMessage = useCallback((transcriptChunk) => {
        // Use functional update for transcript state
        setCurrentTranscript(prevTranscript => {
             const newFullTranscript = (prevTranscript + transcriptChunk).trimStart();
             // Update the corresponding message in the messages array
             setMessages(prevMessages => prevMessages.map(msg =>
                 msg.id === streamingMessageRef.current
                      ? { ...msg, text: newFullTranscript, isStreaming: true } // Update text and keep streaming flag
                      : msg
             ));
             return newFullTranscript; // Return new state for setCurrentTranscript
        });
    }, []); // streamingMessageRef is stable

    const finalizeStreamingMessage = useCallback(() => {
        // Mark the streaming message as no longer streaming
        setMessages(prev => prev.map(msg =>
            msg.id === streamingMessageRef.current
                 ? { ...msg, isStreaming: false }
                 : msg
        ));
        streamingMessageRef.current = null; // Clear the ref
        setCurrentTranscript(''); // Clear the transcript state
    }, []); // streamingMessageRef is stable

    // --- Auto-scroll Chat History ---
    useEffect(() => {
        if (chatHistoryRef.current) {
             chatHistoryRef.current.scrollTop = chatHistoryRef.current.scrollHeight;
        }
    }, [messages]); // Run whenever messages array changes

    // <<< --- NEW: Backend Sending Function --- >>>
    const sendTranscriptToBackend = useCallback(async (speaker, transcript) => {
        // speaker will be 'user' or 'agent'
        // transcript is the text string
        if (!transcript || transcript.trim() === '') {
            // console.debug("Skipping empty transcript for backend send.");
            return;
        }

        // Replace with your actual backend endpoint URL
        const backendUrl = 'http://localhost:8080/text'; // Example endpoint

        console.log(`Sending to backend: Speaker=${speaker}, Text=${transcript.substring(0, 50)}...`);

        try {
            const payload = {
                speaker: speaker,
                text: transcript,
                timestamp: new Date().toISOString(),
                // Optionally include session/user info if needed by backend
                // userId: user?.id, // Example if using Supabase user ID
            };

            const response = await fetch(backendUrl, {
                method: 'POST',
                headers: {
                    'Content-Type': 'application/json',
                    // Add Authorization header if your backend requires it
                    // 'Authorization': `Bearer ${session?.access_token}` // Example using Supabase session
                },
                body: JSON.stringify(payload),
            });

            if (!response.ok) {
                // Handle non-2xx responses (e.g., 4xx, 5xx)
                const errorData = await response.text(); // Read error text or JSON
                console.error(`Backend Error (${response.status}): Failed to send transcript for ${speaker}. Response: ${errorData}`);
                // Optionally: Show an error message to the user?
            } else {
                console.debug(`Successfully sent transcript for ${speaker} to backend.`);
                // Optionally: Handle successful response data if backend returns any
                // const responseData = await response.json();
            }
        } catch (error) {
            // Handle network errors (fetch failed)
            console.error(`Network Error: Failed to send transcript for ${speaker} to backend:`, error);
            // Optionally: Show an error message or implement retry logic
        }
        // Add 'session' and 'user' as dependencies if you uncomment the Authorization/userId lines above
    }, []); // Add dependencies like 'session', 'user' if used inside

    // --- Agent Event Callbacks Setup ---
    useEffect(() => {
        // Assign functions to the refs passed to useGeminiAgent

        // --- UI Callbacks ---
        onTranscriptionRef.current = (transcript) => { // Model's speech for UI
             if (!streamingMessageRef.current) { addMessage('model', transcript, true); } // Start new streaming message
             else { updateStreamingMessage(' ' + transcript); } // Append to existing
        };
        onUserTranscriptionRef.current = (transcript) => { // User's speech for UI
             // Update the user's listening placeholder with their speech in real-time
             setMessages(prev => {
                 const lastMsg = prev[prev.length - 1];
                 if (lastMsg?.type === 'audio_input_placeholder') {
                      return prev.map(msg => msg.id === lastMsg.id ? { ...msg, text: ` ${transcript}` } : msg);
                 }
                 // If no placeholder but mic is active, create one
                 else if (!prev.some(msg => msg.type === 'audio_input_placeholder') && displayMicActive) {
                    return [...prev, { id: 'placeholder-' + Date.now(), sender: 'user', text: ` ${transcript}`, type: 'audio_input_placeholder', isStreaming: false }];
                 }
                 return prev;
             });
        };

        // <<< NEW: Assign Backend Sending Callback >>>
        onTranscriptForBackendRef.current = sendTranscriptToBackend;

        // --- Other Callbacks ---
        onTextSentRef.current = (text) => {
            finalizeStreamingMessage(); // Finalize any previous model streaming
            addMessage('user', text, false, 'text'); // Add user text message
        };
        onInterruptedRef.current = () => {
            finalizeStreamingMessage(); // Stop model streaming
            // If mic is active, show listening placeholder again
            if (displayMicActive) { addUserAudioPlaceholder(); }
        };
        onTurnCompleteRef.current = () => {
            finalizeStreamingMessage(); // Mark model message as complete
            setLastUserMessageType(null); // Reset last user input type
        };
         onScreenShareStoppedRef.current = () => {
             console.log("Screen share stopped (event received in App)");
             setScreenError(null); // Clear screen error state
         };
         onMicStateChangedRef.current = (state) => {
              if (state.active && !state.suspended) { // If mic becomes truly active
                  setMessages(prev => {
                      const lastMsg = prev[prev.length - 1];
                      // Add placeholder only if appropriate
                      if (lastMsg?.sender !== 'user' || lastMsg?.type === 'text') {
                          addUserAudioPlaceholder();
                      }
                      return prev;
                   });
              } else { // Mic is off or suspended
                  // Remove any existing placeholder
                  setMessages(prev => prev.filter(msg => msg.type !== 'audio_input_placeholder'));
              }
         };
         onCameraStartedRef.current = () => { console.log("App: Camera Started"); setCameraError(null); };
         onCameraStoppedRef.current = () => { console.log("App: Camera Stopped"); /* Don't clear error here, might be intentional stop */ };
         onScreenShareStartedRef.current = () => { console.log("App: Screen Share Started"); setScreenError(null); };

        // Dependencies include the new backend sending function and any UI callbacks useGeminiAgent depends on
    }, [
        addMessage, updateStreamingMessage, finalizeStreamingMessage, addUserAudioPlaceholder, displayMicActive,
        sendTranscriptToBackend // <<< NEW dependency
    ]);

    // --- UI Event Handlers (Restored full definitions) ---
    const handleConnect = useCallback(() => {
        // Must be logged in
        if (!session) { alert("Please log in first to connect."); return; }
        // Prevent multiple connections
        if (!isConnected && !isInitializing) {
            setCameraError(null); // Reset errors on connect attempt
            setScreenError(null);
            connectAgent().catch(err => { console.error("App: Connection failed", err); /* Agent hook handles error state */ });
        }
    }, [session, isConnected, isInitializing, connectAgent]); // Dependencies for connect logic

    const handleDisconnect = useCallback(() => {
        if (isConnected) {
            disconnectAgent(); // Agent hook handles state reset
            // Clear UI state related to the session
            setMessages([]);
            setCurrentTranscript('');
            setLastUserMessageType(null);
            streamingMessageRef.current = null;
            setCameraError(null); // Clear errors on disconnect
            setScreenError(null);
        }
    }, [isConnected, disconnectAgent]); // Dependency on connection state and disconnect function

    const handleSendMessage = useCallback((text) => {
        const trimmedText = text.trim();
        // Requires text, agent, connection, and session
        if (trimmedText && agent && isConnected && session) {
            finalizeStreamingMessage(); // Finalize any model speech first
            sendText(trimmedText); // Agent hook sends the text
        }
    }, [agent, isConnected, session, finalizeStreamingMessage, sendText]); // Dependencies

    const handleToggleMic = useCallback(() => {
        // Requires agent, connection, and session
        if (agent && isConnected && session) {
            toggleMic().catch(err => {
                 console.error("App: Toggle mic error", err);
                 alert(`Mic error: ${err.message}`); // Show error to user
            });
        } else if (!session) { alert("Please log in to use the microphone."); }
         else if (!isConnected) { alert("Please connect the agent first."); }
    }, [agent, isConnected, session, toggleMic]); // Dependencies

    const handleToggleCamera = useCallback(async () => {
        // Requires agent, connection, and session
        if (!agent || !isConnected || !session) {
            if (!session) alert("Please log in to use the camera.");
            else if (!isConnected) alert("Please connect the agent first.");
            return;
        }
        setCameraError(null); // Clear previous camera errors
        const preview = document.getElementById('cameraPreview');
        try {
            if (isCameraActive) {
                await stopCamera();
                if (preview) preview.style.display = 'none';
            } else {
                await startCamera();
                if (preview) preview.style.display = 'block';
            }
        } catch (error) {
            console.error("App: Camera toggle error:", error);
            setCameraError(error.message); // Set error state
            alert(`Camera error: ${error.message}. Check permissions/availability.`);
            if (preview) preview.style.display = 'none'; // Hide preview on error
        }
    }, [agent, isConnected, session, isCameraActive, startCamera, stopCamera]); // Dependencies

    const handleToggleScreenShare = useCallback(async () => {
         // Requires agent, connection, and session
         if (!agent || !isConnected || !session) {
              if (!session) alert("Please log in to use screen sharing.");
               else if (!isConnected) alert("Please connect the agent first.");
              return;
         }
         setScreenError(null); // Clear previous screen errors
         const preview = document.getElementById('screenPreview');
         try {
            if (isScreenShareActive) {
                await stopScreenShare();
                if (preview) preview.style.display = 'none';
            } else {
                await startScreenShare();
                if (preview) preview.style.display = 'block';
            }
         } catch (error) {
              console.error("App: Screen share toggle error:", error);
              setScreenError(error.message); // Set error state
              alert(`Screen share error: ${error.message}. Check permissions.`);
              if (preview) preview.style.display = 'none'; // Hide preview on error
         }
    }, [agent, isConnected, session, isScreenShareActive, startScreenShare, stopScreenShare]); // Dependencies

    const handleSwitchCamera = useCallback(async () => {
        // Requires specific conditions
        if (agent?.cameraManager && isCameraActive && session && /Mobi|Android/i.test(navigator.userAgent)) {
             try {
                 setCameraError(null);
                 await agent.cameraManager.switchCamera();
                 console.log("App: Switched camera");
             } catch (e) {
                 console.error("App: Error switching camera:", e);
                 setCameraError(`Switch failed: ${e.message}`);
                 alert(`Failed to switch camera: ${e.message}`);
             }
        }
    }, [agent, isCameraActive, session]); // Dependencies

    const handleInputKeyPress = useCallback((e) => {
        // Check if Enter key is pressed and input is not empty
        if (e.key === 'Enter' && e.target.value.trim()) {
            handleSendMessage(e.target.value); // Send message
            e.target.value = ''; // Clear input field
        }
    }, [handleSendMessage]); // Depends on handleSendMessage

     const handleSendButtonClick = useCallback(() => {
        const input = document.getElementById('messageInput');
        if (input && input.value.trim()) {
            handleSendMessage(input.value); // Send message
            input.value = ''; // Clear input field
        }
    }, [handleSendMessage]); // Depends on handleSendMessage

    // --- Logout Handler ---
    const handleLogout = useCallback(() => {
        setIsProfileMenuOpen(false); // Close profile menu
        signOut(); // Sign out using auth hook
    }, [signOut]); // Depends on signOut from useAuth

    // --- Render Status Logic ---
    const renderStatus = useCallback(() => {
        // Order matters: Auth loading -> Not logged in -> Agent Error -> Initializing -> Connected -> Disconnected
        if (!session && !authLoading) return <span className="status status-disconnected"><FaTimesCircle /> Not Logged In</span>;
        if (authLoading) return <span className="status status-initializing"><FaSpinner className="fa-spin" /> Auth Loading...</span>;
        // If logged in, show agent status
        if (agentError) return <span className="status status-error" title={agentError}><FaTimesCircle /> Agent Error</span>;
        if (isInitializing) return <span className="status status-initializing"><FaSpinner className="fa-spin" /> Connecting...</span>;
        if (isConnected) return <span className="status status-connected"><FaCheckCircle /> Connected</span>;
        return <span className="status status-disconnected"><FaTimesCircle /> Disconnected</span>; // Default state after login but before connecting
    }, [session, authLoading, agentError, isInitializing, isConnected]); // Dependencies

    // --- Get User Display Name ---
    const getUserDisplayName = useCallback(() => {
        if (!user) return "Guest";
        return user.user_metadata?.full_name || user.user_metadata?.name || user.email || "User";
    }, [user]); // Depends on user object

    // --- JSX Structure ---
    return (
        <div className="app-container">
            {/* Header */}
            <div className="app-header">
                <div className="header-left">
                    <FaStroopwafel/>
                    <h1>Project Theta</h1>
                </div>
                <div className="header-center">
                     <div className="header-status">
                          {renderStatus()}
                           {/* Show media errors only if interaction is possible and error exists */}
                           {canInteract && cameraError && <span className="status status-warning" title={cameraError}><FaVideoSlash /> Cam Err</span>}
                           {canInteract && screenError && <span className="status status-warning" title={screenError}><FaDesktop /> Screen Err</span>}
                     </div>
                </div>
                <div className="header-right controls">
                     {/* Auth Controls */}
                     {showAuthSpinner && <FaSpinner className="fa-spin" title="Loading..." />}
                     {!session && !authLoading && (
                          <button onClick={signInWithGoogle} title="Login with Google"> <FaGoogle /> <span className="button-text">Login</span> </button>
                     )}
                     {/* Disconnect Button */}
                     {isConnected && session && ( <button onClick={handleDisconnect} title="Disconnect Agent"> <FaUnlink /> <span className="button-text">Disconnect</span> </button> )}
                     {/* Theme Toggle */}
                     <button onClick={toggleTheme} title="Toggle Theme"> {theme === 'dark' ? <FaSun /> : <FaMoon />} </button>
                     {/* Profile Menu */}
                     {session && (
<<<<<<< HEAD
                         <div className="profile-container">
                            {/* **MODIFIED:** Conditionally render image or icon */}
                             <button ref={profileIconRef} onClick={toggleProfileMenu} className="profile-btn" title="User Profile" aria-haspopup="true" aria-expanded={isProfileMenuOpen} >
                                {profileImageUrl ? (
                                    <img src={profileImageUrl} alt="User profile" className="profile-img" />
                                ) : (
                                    <FaUserCircle />
                                )}
                             </button>
                             {isProfileMenuOpen && (
                                 <div ref={profileMenuRef} className="profile-dropdown" role="menu">
                                     <div className="profile-user-info" role="menuitem"> Signed in as:<br/> <strong>{getUserDisplayName()}</strong> {user.email && <div className="profile-user-email">({user.email})</div>} </div>
                                     <hr className="profile-divider" />
                                     <button onClick={handleLogout} className="profile-logout-btn" role="menuitem"> <FaSignOutAlt /> Logout </button>
                                 </div>
                             )}
                         </div>
=======
                          <div className="profile-container">
                               <button ref={profileIconRef} onClick={toggleProfileMenu} className="profile-btn" title="User Profile" aria-haspopup="true" aria-expanded={isProfileMenuOpen} > <FaUserCircle /> </button>
                               {isProfileMenuOpen && (
                                    <div ref={profileMenuRef} className="profile-dropdown" role="menu">
                                         <div className="profile-user-info" role="menuitem"> Signed in as:<br/> <strong>{getUserDisplayName()}</strong> {user.email && <div className="profile-user-email">({user.email})</div>} </div>
                                         <hr className="profile-divider" />
                                         <button onClick={handleLogout} className="profile-logout-btn" role="menuitem"> <FaSignOutAlt /> Logout </button>
                                    </div>
                               )}
                          </div>
>>>>>>> b4b400e9
                     )}
                    {/* Settings Button */}
                    <button onClick={openSettings} disabled={isInitializing || isConnected || authLoading} title="Settings"> <FaCog /> </button>
                </div>
            </div>

            {/* Main Content */}
            <main className="main-content">
                <div className="chat-area">
                    <div id="chatHistory" ref={chatHistoryRef} className="chat-history">
                         {/* Initial State Messages / Connect Prompt */}
                         {!session && !authLoading && ( <div className="chat-message system-message">Please log in to start.</div> )}
                         {authLoading && ( <div className="chat-message system-message"><FaSpinner className="fa-spin"/> Checking auth...</div> )}
                         {showConnectPrompt && (
                              <div className="connect-prompt-container">
                                   <p>Welcome, {getUserDisplayName()}!</p>
                                   <p>Connect to the agent to start the session.</p>
                                   <button onClick={handleConnect} className="connect-prompt-button"> <FaLink /> Connect Agent </button>
                              </div>
                         )}
                          {showConnectError && (
                               <div className="chat-message system-message error-message">
                                    <FaExclamationTriangle /> Connection failed: {agentError}. <br/> Please check settings or try again.
                                     <button onClick={handleConnect} className="connect-prompt-button retry-button"> <FaSyncAlt /> Retry Connect </button>
                               </div>
                          )}
                         {/* Chat Messages (only if connected) */}
                         {isConnected && messages.map(msg => (
                              <div key={msg.id} className={`chat-message ${msg.sender === 'user' ? 'user-message' : 'model-message'} type-${msg.type || 'text'} ${msg.isStreaming ? 'streaming' : ''}`} > {msg.text} </div>
                         ))}
                    </div>
                    {/* Visualizer */}
                    {canInteract && agent?.initialized && <AudioVisualizerComponent agent={agent} />}
                </div>
                {/* Sidebar */}
                <div className="sidebar">
                      <p>Media Previews</p>
                      <div id="cameraPreview"></div>
                      <div id="screenPreview"></div>
                      {isCameraActive && /Mobi|Android/i.test(navigator.userAgent) && session &&
                           <button onClick={handleSwitchCamera} className="switch-camera-btn" title="Switch Camera"> <FaSyncAlt /> </button>
                      }
                 </div>
            </main>

            {/* Footer */}
            <footer className="app-footer">
                  <input id="messageInput" type="text"
                       placeholder={!session ? "Please log in first" : (!isConnected ? "Connect agent to chat" : (displayMicActive ? "Listening..." : "Type message or turn on mic..."))}
                       disabled={!canInteract || displayMicActive || authLoading}
                       onKeyPress={handleInputKeyPress} />
                  <button onClick={handleSendButtonClick} disabled={!canInteract || displayMicActive || authLoading} title="Send Message">
                       <FaPaperPlane /> <span className="button-text">Send</span>
                  </button>
                  {/* Media Controls */}
                  <button onClick={handleToggleMic} className={`control-btn mic-btn ${displayMicActive ? 'active' : ''} ${isMicSuspended && isMicActive ? 'suspended' : ''}`} disabled={!canInteract || authLoading} title={!session ? "Login Required" : (!isConnected? "Connect First" : (displayMicActive?"Mute":"Unmute") + (isMicSuspended?" (Suspended)":""))} >
                     {displayMicActive ? <FaMicrophone /> : <FaMicrophoneSlash />} <span className="button-text">{isMicActive ? (isMicSuspended ? ' (Susp.)' : ' (On)') : ' (Off)'}</span> </button>
                  <button onClick={handleToggleCamera} className={`control-btn cam-btn ${isCameraActive ? 'active' : ''} ${cameraError ? 'error' : ''}`} disabled={!canInteract || authLoading} title={!session ? "Login Required" : (!isConnected? "Connect First" : (cameraError ? `Cam Err: ${cameraError}` : (isCameraActive ? 'Stop Cam' : 'Start Cam')))} >
                     {isCameraActive ? <FaVideo /> : <FaVideoSlash />} <span className="button-text">{isCameraActive ? ' (On)' : ' (Off)'}</span> </button>
                  <button onClick={handleToggleScreenShare} className={`control-btn screen-btn ${isScreenShareActive ? 'active' : ''} ${screenError ? 'error' : ''}`} disabled={!canInteract || authLoading} title={!session ? "Login Required" : (!isConnected? "Connect First" : (screenError ? `Screen Err: ${screenError}` : (isScreenShareActive ? 'Stop Screen' : 'Start Screen')))} >
                       {isScreenShareActive ? <FaDesktop /> : <FaStopCircle />} <span className="button-text">{isScreenShareActive ? ' (On)' : ' (Off)'}</span> </button>
            </footer>

            {/* Settings Dialog */}
             {isSettingsOpen && ( <SettingsDialog isOpen={isSettingsOpen} onClose={closeSettings} initialSettings={settings} onSave={(newSettings) => { saveSettings(newSettings); }} thresholds={thresholds} /> )}
        </div>
    );
}

export default App;<|MERGE_RESOLUTION|>--- conflicted
+++ resolved
@@ -442,7 +442,6 @@
                      <button onClick={toggleTheme} title="Toggle Theme"> {theme === 'dark' ? <FaSun /> : <FaMoon />} </button>
                      {/* Profile Menu */}
                      {session && (
-<<<<<<< HEAD
                          <div className="profile-container">
                             {/* **MODIFIED:** Conditionally render image or icon */}
                              <button ref={profileIconRef} onClick={toggleProfileMenu} className="profile-btn" title="User Profile" aria-haspopup="true" aria-expanded={isProfileMenuOpen} >
@@ -460,18 +459,7 @@
                                  </div>
                              )}
                          </div>
-=======
-                          <div className="profile-container">
-                               <button ref={profileIconRef} onClick={toggleProfileMenu} className="profile-btn" title="User Profile" aria-haspopup="true" aria-expanded={isProfileMenuOpen} > <FaUserCircle /> </button>
-                               {isProfileMenuOpen && (
-                                    <div ref={profileMenuRef} className="profile-dropdown" role="menu">
-                                         <div className="profile-user-info" role="menuitem"> Signed in as:<br/> <strong>{getUserDisplayName()}</strong> {user.email && <div className="profile-user-email">({user.email})</div>} </div>
-                                         <hr className="profile-divider" />
-                                         <button onClick={handleLogout} className="profile-logout-btn" role="menuitem"> <FaSignOutAlt /> Logout </button>
-                                    </div>
-                               )}
-                          </div>
->>>>>>> b4b400e9
+
                      )}
                     {/* Settings Button */}
                     <button onClick={openSettings} disabled={isInitializing || isConnected || authLoading} title="Settings"> <FaCog /> </button>
